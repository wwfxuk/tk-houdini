# Copyright (c) 2013 Shotgun Software Inc.
#
# CONFIDENTIAL AND PROPRIETARY
#
# This work is provided "AS IS" and subject to the Shotgun Pipeline Toolkit
# Source Code License included in this distribution package. See LICENSE.
# By accessing, using, copying or modifying this work you indicate your
# agreement to the Shotgun Pipeline Toolkit Source Code License. All rights
# not expressly granted therein are reserved by Shotgun Software Inc.
"""
A Houdini engine for Tank.
"""
from __future__ import absolute_import
from __future__ import division
from __future__ import print_function


import ctypes
import itertools
import os
<<<<<<< HEAD
=======
import re
>>>>>>> 5dc0c773
import shutil
import sys
import time

import sgtk

import hou


class HoudiniEngine(sgtk.platform.Engine):
    """
    Houdini Engine implementation
    """

    _pane_cache = dict()

    @property
    def host_info(self):
        """
        :returns: A {"name": application name, "version": application version}
                  dictionary with informations about the application hosting this
                  engine.

        References:
        latest: http://www.sidefx.com/docs/houdini/hom/hou/applicationVersion
        """
        host_info = {"name": "houdini", "version": "unknown"}

        if hasattr(hou, "applicationVersionString"):
            host_info["version"] = hou.applicationVersionString()
        else:
            # Fallback to older way
            host_info["version"] = ".".join([str(v) for v in self._houdini_version])

        if hasattr(hou, "applicationName"):
            host_info["name"] = hou.applicationName()

        return host_info

    ############################################################################
    # init and basic properties
    ############################################################################

    def init_engine(self):
        """
        Main initialization entry point.
        """

<<<<<<< HEAD
        self.logger.debug("%s: Initializing...", self)
=======
        self._houdini_version = hou.applicationVersion()
>>>>>>> 5dc0c773

        self.logger.debug("%s: Initializing...", self)

        if self._houdini_version[0] < 14:
            raise sgtk.TankError(
                "Your version of Houdini is not supported. Currently, Toolkit "
                "only supports version 14+."
            )

        # keep track of if a UI exists
        self._ui_enabled = hasattr(hou, "ui")
        self.__node_handlers = {}

    def reset_node_handlers(self):
        """Reset the node handlers cache."""
        self.__node_handlers = {}

    def pre_app_init(self):
        """
        Called at startup, but after QT has been initialized.
        """
        if not self._ui_enabled:
            return

        if self._houdini_version[0] >= 15:
            # In houdini 15+, we can use the dynamic menus and shelf api to
            # properly handle cases where a file is loaded outside of a SG
            # context. Make sure the timer that looks for current file changes
            # is running.
            tk_houdini = self.import_module("tk_houdini")
            if self.get_setting("automatic_context_switch", True):
                tk_houdini.ensure_file_change_timer_running()
        hou.hipFile.addEventCallback(_refresh_callback)

    def post_app_init(self):
        """
        Init that runs after all apps have been loaded.
        """

        from sgtk.platform.qt import QtCore

        tk_houdini = self.import_module("tk_houdini")
        bootstrap = tk_houdini.bootstrap

        # load any app otls
        if bootstrap.g_temp_env in os.environ:
            # Figure out the tmp OP Library path for this session
            oplibrary_path = os.environ[bootstrap.g_temp_env].replace("\\", "/")

            # Setup the OTLs that need to be loaded for the Toolkit apps
            def _load_otls():
                self._load_app_otls(oplibrary_path)

            # We have the same problem here on Windows that we have above with
            # the population of the shelf. If we defer the execution of the otl
            # loading by an event loop cycle, Houdini loads up quickly.
            if self.has_ui and sgtk.util.is_windows():
                QtCore.QTimer.singleShot(1, _load_otls)
            else:
                _load_otls()

        if not self.has_ui:
            # no UI. everything after this requires the UI!
            return
<<<<<<< HEAD

        tk_houdini = self.import_module("tk_houdini")
        bootstrap = tk_houdini.bootstrap
=======
>>>>>>> 5dc0c773

        if bootstrap.g_temp_env in os.environ:

            commands = None
            enable_sg_menu = self.get_setting("enable_sg_menu", True)
            enable_sg_shelf = self.get_setting("enable_sg_shelf", True)

            # menu and/or shelf definitions will be written here
            xml_tmp_dir = os.environ[bootstrap.g_temp_env]

            if enable_sg_menu or enable_sg_shelf:

                # get the list of registered commands to supply to the menu
                # and/or shelf. The commands returned are AppCommand objects
                # defined in tk_houdini.ui_generation
                commands = tk_houdini.get_registered_commands(self)

                # populate a callback map. this is a map of command ids to a
                # corresponding callback. these are used by the menu and shelf
                # for executing installed app commands.
                self._callback_map = {cmd.get_id(): cmd.callback for cmd in commands}

            if commands and enable_sg_menu:

                # setup houdini menus
                menu_file = self._safe_path_join(xml_tmp_dir, "MainMenuCommon")

                # as of houdini 12.5 add .xml
                if self._houdini_version > (12, 5, 0):
                    menu_file = menu_file + ".xml"

                # keep the reference to the menu handler for convenience so
                # that we can access it from the menu scripts when they get
                # ahold of the current engine.
                self._menu = tk_houdini.AppCommandsMenu(self, commands)
                if not os.path.exists(menu_file):
                    # just create the xml for the menus
                    self._menu.create_menu(menu_file)

            if commands and enable_sg_shelf:

                def _setup_shelf():
                    """
                    Run shelf setup
                    """
                    # setup houdini shelf
                    self._shelf = tk_houdini.AppCommandsShelf(self, commands)

                    # cleans up any old tools on an existing shelf -- just in case.
                    # we currently can't programmatically add a shelf to an
                    # existing shelf set, so for now we just leave the shelf and
                    # add/remove tools.
                    self._shelf.destroy_tools()
                    shelf_file = self._safe_path_join(xml_tmp_dir, "sg_shelf.xml")
                    self._shelf.create_shelf(shelf_file)

                def _poll_for_ui_available_then_setup_shelves():
                    """
                    Poll to see if the houdini UI is available,
                    and once it is, execute shelf setup.
                    Registers a call to itself via a QTimer.
                    """
                    try:
                        hou.ui.curDesktop()
                    except hou.NotAvailable:
                        # No UI yet. Try again shortly.
                        self.logger.debug(
                            "Waiting for UI to become available before setting up shelves..."
                        )
                        QtCore.QTimer.singleShot(
                            100, _poll_for_ui_available_then_setup_shelves
                        )
                    else:
                        _setup_shelf()

                # We have a problem specific to Windows where Houdini takes a really
                # long time to launch when Toolkit is being used. This it related to
                # the shelf population logic being called here. What's odd is that it's
                # not this logic that's slow (it runs in less than 1 second), but
                # running it causes Houdini to pause for some time after it's executed.
                #
                # May 2018: Deferring it one event loop cycle via a QTimer gives us the same end
                # result, but without the hang. It's probably safe to do it this way on
                # all OSes, but since we don't see the problem on Linux or OS X,
                # there's no sense in changing the behavior for those operating systems.
                #
                # March 2019: The fix above is no longer working in houdini 17.0.506.
                # Instead, wait for the UI to be created before attempting to create
                # shelves.
<<<<<<< HEAD
                if sys.platform.startswith("win"):
=======
                if sgtk.util.is_windows():
>>>>>>> 5dc0c773
                    QtCore.QTimer.singleShot(
                        100, _poll_for_ui_available_then_setup_shelves
                    )
                else:
                    _setup_shelf()

            if commands and self._panels_supported():

                # Get the list of registered commands to build panels for. The
                # commands returned are AppCommand objects defined in
                # tk_houdini.ui_generation
                panel_commands = tk_houdini.get_registered_panels(self)

                # expose the wrapped panel method on the engine so that the
                # panels can call it directly
                self.get_wrapped_panel_widget = tk_houdini.get_wrapped_panel_widget

                if panel_commands:
                    self._panels_file = self._safe_path_join(
                        xml_tmp_dir, "sg_panels.pypanel"
                    )
                    panels = tk_houdini.AppCommandsPanelHandler(
                        self, commands, panel_commands
                    )
                    panels.create_panels(self._panels_file)

        # tell QT to interpret C strings as utf-8
        utf8 = QtCore.QTextCodec.codecForName("utf-8")
        QtCore.QTextCodec.setCodecForCStrings(utf8)
        self.logger.debug("set utf-8 codec for widget text")

        # Typically we only call this method for engines which don't have a
        # well defined styling. Houdini appears to use stylesheets to handle
        # its styling which it conflicts with the toolkit strategy of using a
        # dark QStyle underneath with additional stylesheets on top, allowing
        # the qss to be minimized. Calling this method applies a global style,
        # palette, and default stylesheet which, in addition to some
        # workarounds when parenting toolkit widgets, allows for the
        # consistent, intended look and feel of the toolkit widgets.
        # Surprisingly, calling this does not seem to have any affect on
        # houdini itself, despite the global nature of the method.
        #
        # NOTE: Except for 16+. It's no longer safe and causes lots of styling
        # problems in Houdini's UI globally.
        if self._houdini_version < (16, 0, 0):
            self.logger.debug("Houdini < 16 detected: applying dark look and feel.")
            self._initialize_dark_look_and_feel()

        # Run a series of app instance commands at startup.
        self._run_app_instance_commands()
        self.update_variables()

<<<<<<< HEAD
    def update_variables(self):
        """
        Update houdini variables in the current session.

        Also sets sgtk specific variables for potential use by artists.
        """
        context = self.context
        if not context:
            return
        try:
            work_area_template = self.get_template("template_work_area")
            if not work_area_template:
                return
            template_fields = context.as_template_fields(
                work_area_template, validate=False
            )
            work_area_path = work_area_template.apply_fields(template_fields)
        except sgtk.TankError:
            work_area_path = os.path.expanduser("~")
        hou.hscript("set -g JOB = {}".format(work_area_path))
        entity = context.entity or {}
        hou.hscript("set -g ENTITY = {}".format(entity.get("name", "''")))
        hou.hscript("set -g ENTITY_TYPE = {}".format(entity.get("type", "''")))
        step = context.step or {}
        hou.hscript("set -g STEP = {}".format(step.get("name", "''")))
        task = context.task or {}
        hou.hscript("set -g TASK = {}".format(task.get("name", "''")))
        project = context.project or {}
        hou.hscript("set -g PROJECT = {}".format(project.get("name", "''")))
=======
        # In Houdini 18, we see substantial stability problems related to Qt in
        # builds older than 18.0.348, which is the point when SideFx moved to a
        # newer version of Qt and PySide2. We've reproduced problems on OSX and
        # Linux, and we have reports of crashes on Windows, as well. All of these
        # issues are no longer a problem in 348+, so we'll warn users on builds
        # of H18 older than that.
        if self._houdini_version[0] == 18 and self._houdini_version[-1] < 348:
            # We need to wait until Houdini idles before showing the message.
            # If we show it right now, it will pop up behind Houdini's splash
            # screen, and since the dialog is modal you end up in a situation
            # where Houdini does not continue to launch, and you can't see or
            # dismiss the dialog to unblock it.
            def run_when_idle():
                hou.ui.displayMessage(
                    text="Houdini 18 versions older than 18.0.348 are unstable when using Shotgun "
                    "Toolkit. Be aware that Houdini crashes may occur if attempting to use "
                    "Toolkit apps from your current Houdini session. Shotgun recommends updating "
                    "Houdini to 18.0.348 or newer.",
                    title="Shotgun Toolkit",
                    severity=hou.severityType.Warning,
                )

                # Have the function unregister itself. It does this by looping over
                # all the registered callbacks and finding itself by looking for a
                # special attribute that is added below (just before registering it
                # as an event loop callback).
                for callback in hou.ui.eventLoopCallbacks():
                    if hasattr(callback, "tk_houdini_stability_msg"):
                        hou.ui.removeEventLoopCallback(callback)

            # Add the special attribute that the function will look use to find
            # and unregister itself when executed.
            run_when_idle.tk_houdini_stability_msg = True

            # Add the function as an event loop callback.
            hou.ui.addEventLoopCallback(run_when_idle)
>>>>>>> 5dc0c773

    def destroy_engine(self):
        """
        Engine shutdown.
        """
        self.logger.debug("%s: Destroying...", self)
        hou.hipFile.removeEventCallback(_refresh_callback)

        if hasattr(self, "_shelf") and self._shelf:
            # there doesn't appear to be a way to programmatically add a shelf
            # to an existing shelf set. in order to enable context switching,
            # just delete the tools. that'll allow the engine restart to add
            # tools to the existing shelf
            self._shelf.destroy_tools()

        tk_houdini = self.import_module("tk_houdini")
        bootstrap = tk_houdini.bootstrap
        if bootstrap.g_temp_env in os.environ:
            # clean up and keep on going
            shutil.rmtree(os.environ[bootstrap.g_temp_env])

    @property
    def has_ui(self):
        """
        Detect and return if houdini is running in batch mode
        """
        return self._ui_enabled

    def _emit_log_message(self, handler, record):
        """
        Called by the engine whenever a new log message is available. All log
        messages from the toolkit logging namespace will be passed to this
        method.
        """

        # call out to handler to format message in a standard way
        msg_str = handler.format(record)

        # display message
        print(msg_str)

    ############################################################################
    # panel interfaces
    ############################################################################

    def get_panel_info(self, requested_panel_id):
        """Get info dict for the panel with the supplied id.

        :param int requested_panel_id: The id of the panel to get info for
        :return: A dictionary of information about the panel
        :rtype: dict

        The dictionary returned will include keys: 'id', 'title', 'bundle',
        widget_class', 'args', and 'kwargs'. The values of those keys
        will be the values supplied to the `show_panel` method by the panel's
        callback method.

        """

        for (panel_id, panel_dict) in self.panels.items():
            if not panel_id == requested_panel_id:
                continue

            # Typically the panel callback would be used to actually show the
            # panel, and it would be triggered from a menu/shelf. In houdini
            # however, we need to pre-build a python script to embed into a
            # python panel definition. In order for that script to get the
            # information it needs to construct the proper panel widget, it
            # needs information that is only available when `show_panel` is
            # called via the callback. So, we set a flag that `show_panel` can
            # use to short-circuit and return the info needed.
            self._panel_info_request = True
            self.logger.debug("Retrieving panel widget for %s", panel_id)
            panel_info = panel_dict["callback"]()
            del self._panel_info_request
            return panel_info

        return None

    def show_panel(self, panel_id, title, bundle, widget_class, *args, **kwargs):
        """Show the panel matching the supplied args.

        Will first try to locate an existing instance of the panel. If it
        exists, it will make it current. If it can't find an existing panel,
        it will create a new one.

        If the panel can't be created for some reason, the widget will be
        displayed as a dialog.

        :param panel_id: Unique id to associate with the panel - normally this
            is a string obtained via the register_panel() call.
        :param title: The title of the window
        :param bundle: The app, engine or framework object that is associated
            with this window
        :param widget_class: The class of the UI to be
        constructed. This must derive from QWidget.

        Additional parameters specified will be passed through to the
        widget_class constructor.
        """

        # check to see if we just need to return the widget itself. Since we
        # don't really have information about the panel outside of this call,
        # we use a special flag to know when the info is needed and return it.
        if hasattr(self, "_panel_info_request") and self._panel_info_request:
            return {
                "id": panel_id,
                "title": title,
                "bundle": bundle,
                "widget_class": widget_class,
                "args": args,
                "kwargs": kwargs,
            }

        # try to locate the pane in the desktop and make it the current tab.
        for pane_tab in hou.ui.curDesktop().paneTabs():
            if pane_tab.name() == panel_id:
                pane_tab.setIsCurrentTab()
                return

            # A secondary check is to look at a cache we hold mapping the title
            # of the panel to a pane tab that already exists. We use the title
            # here instead of the panel id because it's the only bit of information
            # we have reliable access to from all of the various methods of
            # showing pane tabs in Houdini.
            if pane_tab.name() == self._pane_cache.get(title):
                pane_tab.setIsCurrentTab()
                return

        # panel support differs between 14/15.
        if self._panels_supported():

            # if it can't be located, try to create a new tab and set the
            # interface.
            panel_interface = None
            try:
                for interface in hou.pypanel.interfacesInFile(self._panels_file):
                    if interface.name() == panel_id:
                        panel_interface = interface
                        break
            except hou.OperationFailed:
                # likely due to panels file not being a valid file, missing, etc.
                # hopefully not the case, but try to continue gracefully.
                self.logger.warning(
                    "Unable to find interface for panel '%s' in file: %s",
                    panel_id,
                    self._panels_file,
                )

            if panel_interface:
                # the options to create a named panel on the far right of the
                # UI doesn't seem to be present in python. so hscript it is!
                # Here's the docs for the hscript command:
                #     https://www.sidefx.com/docs/houdini14.0/commands/pane
                hou.hscript("pane -S -m pythonpanel -o -n %s" % panel_id)
                panel = hou.ui.curDesktop().findPaneTab(panel_id)

                # different calls to set the python panel interface in Houdini
                # 14/15
                if self._houdini_version[0] >= 15:
                    panel.setActiveInterface(panel_interface)
                else:
                    # if SESI puts in a fix for setInterface, then panels
                    # will work for houini 14. will just need to update
                    # _panels_supported() to add the proper version. and
                    # remove this comment.
                    panel.setInterface(panel_interface)

                # turn off the python panel toolbar to make the tk panels look
                # more integrated. should be all good so just return
                panel.showToolbar(False)
                return

        # if we're here, then showing as a panel was unsuccesful or not
        # supported. Just show it as a dialog.
        self.show_dialog(title, bundle, widget_class, *args, **kwargs)

    ############################################################################
    # internal methods
    ############################################################################

    def launch_command(self, cmd_id):
        """
        Internal helper used by the engine to execute a command from the menu.
        This method is for internal use only and not meant to be called from external applications!
        """
        callback = self._callback_map.get(cmd_id)
        if callback is None:
            self.logger.error("No callback found for id: %s", cmd_id)
            return
        callback()

    def _safe_path_join(self, *args):
        """
        Joins elements into a path. On OSX or Linux, this will be the same as using
        os.path.join directly. On Windows, backslash separators will be replaced by
        forward slashes. Earlier releases of H17 will crash if given backslash
        delimited paths on Windows.

        :returns: A forward-slash-delimited path.
        :rtype: str
        """
        return os.path.join(*args).replace(os.path.sep, "/")

    @staticmethod
    def _is_version_less_or_equal(check_version, base_version):
        """
        Checks if the folder version is less than or equal to the current Houdini session version.
        :param check_version:
        :param base_version:
        :return:
        """

        def version_less_or_equal(v1, v2):
            # A recursive function that everytime it need to check a lower level in the version tuples
            # it calls itself again with a sliced the version tuple excluding the first number in the tuple.
            if v1[0] != "x" and v2[0] != "x":
                if int(v1[0]) > int(v2[0]):
                    # We have two numbers and the check number is greater than the base so
                    # no match, and no need to check lower levels.
                    return False
                if int(v1[0]) < int(v2[0]):
                    # We have two numbers and the check number is less than the base so
                    # this is a match no need to check deeper
                    return True

            # Either one of the numbers is "x" or the numbers are the same
            if len(v1) > 1:
                # We have more levels so, check another level deeper.
                # slice off this level so that it will check the next level.
                return version_less_or_equal(v1[1:], v2[1:])
            else:
                # No more levels to check this must be a match since x means any version number.
                # or the numbers are the same (though this is unlikely as this would mean two identical folders.)
                return True

        return version_less_or_equal(check_version, base_version)

    def _load_app_otls(self, oplibrary_path):
        """
        Load any OTLs provided by applications.

        Look in any application folder for a otls subdirectory and load any .otl
        file from there.
        :param oplibrary_path: A temporary path that can be used to install otls to
        """

        def install_otls_from_dir(root_path):
            for filename in os.listdir(root_path):
                full_path = self._safe_path_join(root_path, filename)
                if os.path.splitext(filename)[-1] == ".otl":
                    path = full_path.replace(os.path.sep, "/")
                    hou.hda.installFile(path, oplibrary_path, True)

        for app in self.apps.values():
            otl_path = self._safe_path_join(app.disk_location, "otls")
<<<<<<< HEAD
            if not os.path.exists(otl_path):
                continue

            for filename in os.listdir(otl_path):
                if os.path.splitext(filename)[-1] == ".otl":
                    path = self._safe_path_join(otl_path, filename).replace(
                        os.path.sep, "/"
                    )
                    hou.hda.installFile(path, oplibrary_path, True)
=======
            for a_path in self._get_otl_paths(otl_path):
                install_otls_from_dir(a_path)

    def _get_otl_paths(self, otl_path):
        """
        For a given app otl folder, return a list of otl folders.
        The list will always contain the root otl_path, but also may contain a sub
        version folder if found.
        It will also check to see if there are any Houdini version folder inside
        following the format of "v18.0.0". "x" characters can be used instead of
        a number to represent any number.
        """
        if not os.path.exists(otl_path):
            return []

        # Add the root otl folder to the list of paths to check, so as to maintain
        # backwards compatibility, with apps that may not have version folder otls.
        otl_paths = [otl_path]

        # Check for Houdini version folder containing version specific otl files.
        version_folder = None
        for filename in os.listdir(otl_path):
            full_path = self._safe_path_join(otl_path, filename)
            if not os.path.isdir(full_path):
                continue

            # https://regex101.com/r/3ujhFJ/2
            # matches folder in the following format vx.x.x where "x" is either
            # actually an x character or any number.
            matches = re.search(r"^v(\d+|x).(\d+|x).(\d+|x)$", filename)
            if not matches:
                continue
            # Now we have a version folder, check to see if the folder version
            # is less than or equal to the current Houdini session version,
            # as we don't want to use otls for versions higher than our current version,
            if not self._is_version_less_or_equal(
                matches.groups(), self._houdini_version
            ):
                continue
            # The folder version could be used so we should now check if it is more suitable
            # than any folder versions we have previously found. Ultimately we want to
            # find a version number folder that is lower but as closely matches
            # our current Houdini version.
            if version_folder is None or self._is_version_less_or_equal(
                version_folder[0], matches.groups()
            ):
                # Either there is no previous match, in which case set this match
                # as the current one to import, or the current match is less than the
                # new match, so we should use the new match.
                # Don't import yet, wait for all matches to be compared.
                version_folder = (matches.groups(), full_path)

        if version_folder:
            # We found a version specific otl folder install any otls in that.
            otl_paths.append(version_folder[1])

        return otl_paths
>>>>>>> 5dc0c773

    def _panels_supported(self):
        """
        Returns True if panels are supported for current Houdini version.
        """

        ver = hou.applicationVersion()

        # first version where saving python panel in desktop was fixed
        if sgtk.util.is_macos():
            # We have some serious painting problems with Python panes in
            # H16 that are specific to OS X. We have word out to SESI, and
            # are waiting to hear back from them as to how we might be able
            # to proceed. Until that is sorted out, though, we're going to
            # have to disable panel support on OS X for H16. Our panel apps
            # appear to function just fine in dialog mode.
            #
            # Update: H17 resolves some of the issues, but we still have problems
            # with item delegates not rendering consistently in the Shotgun Panel's
            # entity views.
            if ver >= (16, 0, 0):
                return False

        if ver >= (15, 0, 272):
            return True

        return False

        # NOTE: there is an outstanding bug at SESI to backport a fix to make
        # setInterface work properly in houdini 14. If that goes through, we'll
        # be able to make embedded panels work in houdini 14 too.

    def _run_app_instance_commands(self):
        """
        Runs the series of app instance commands listed in the 'run_at_startup'
        setting of the environment configuration yaml file.
        """

        # Build a dictionary mapping app instance names to dictionaries of
        # commands they registered with the engine.
        app_instance_commands = {}
        for (cmd_name, value) in self.commands.items():
            app_instance = value["properties"].get("app")
            if app_instance:
                # Add entry 'command name: command function' to the command
                # dictionary of this app instance.
                cmd_dict = app_instance_commands.setdefault(
                    app_instance.instance_name, {}
                )
                cmd_dict[cmd_name] = value["callback"]

        # build a list of commands to run and then execute them all at once
        # after houdini's UI has finished loading.
        commands_to_run = []

        # Run the series of app instance commands listed in the 'run_at_startup'
        # setting.
        for app_setting_dict in self.get_setting("run_at_startup", []):

            app_instance_name = app_setting_dict["app_instance"]

            # Menu name of the command to run or '' to run all commands of the
            # given app instance.
            setting_cmd_name = app_setting_dict["name"]

            # Retrieve the command dictionary of the given app instance.
            cmd_dict = app_instance_commands.get(app_instance_name)

            if cmd_dict is None:
                self.logger.warning(
                    "%s configuration setting 'run_at_startup' requests app "
                    "'%s' that is not installed.",
                    self.name,
                    app_instance_name,
                )
            else:
                if not setting_cmd_name:
                    # add commands to the list for the given app instance.
                    for (cmd_name, cmd_function) in cmd_dict.iteritems():
                        self.logger.debug(
                            "%s startup running app '%s' command '%s'.",
                            self.name,
                            app_instance_name,
                            cmd_name,
                        )
                        commands_to_run.append((cmd_name, cmd_function))
                else:
                    # add commands whose name is listed in the 'run_at_startup'
                    # setting.
                    cmd_function = cmd_dict.get(setting_cmd_name)
                    if cmd_function:
                        self.logger.debug(
                            "%s startup running app '%s' command '%s'.",
                            self.name,
                            app_instance_name,
                            setting_cmd_name,
                        )
                        commands_to_run.append((setting_cmd_name, cmd_function))
                    else:
                        known_commands = ", ".join("'%s'" % name for name in cmd_dict)
                        self.logger.warning(
                            "%s configuration setting 'run_at_startup' "
                            "requests app '%s' unknown command '%s'. Known "
                            "commands: %s",
                            self.name,
                            app_instance_name,
                            setting_cmd_name,
                            known_commands,
                        )

        # no commands to run. just bail
        if not commands_to_run:
            return

        # here we wrap the commands to run in a single function we can hand over
        # to houdini as an event loop callback. This will run when houdini is
        # idle which should be after the UI loads up.
        def run_when_idle():
            # We don't want to spin forever, so if we don't find a usable parent
            # that's visible within 5 seconds, we'll just go ahead and run the
            # commands.
            timeout_secs = 5.0

            if (time.time() - run_when_idle._start_time) < timeout_secs:
                # We want to try to wait for our top-level parent to become visible
                # before we run our commands, if possible.
                parent_window = self._get_dialog_parent()
                if self._get_dialog_parent() is None or not parent_window.isVisible():
                    return

            for (cmd_name, command) in commands_to_run:
                # iterate over all the commands and execute them.
                self.logger.debug("Executing startup command: %s", cmd_name)
                command()

            # have the function unregister itself. it does this by looping over
            # all the registered callbacks and finding itself by looking for a
            # special attribute that is added below (just before registering it
            # as an event loop callback).
            for callback in hou.ui.eventLoopCallbacks():
                if hasattr(callback, "tk_houdini_startup_commands"):
                    hou.ui.removeEventLoopCallback(callback)

        # add the special attribute that the function will look use to find
        # and unregister itself when executed.
        run_when_idle.tk_houdini_startup_commands = True
        run_when_idle._start_time = time.time()

        # add the function as an event loop callback
        hou.ui.addEventLoopCallback(run_when_idle)

    ############################################################################
    # UI Handling
    ############################################################################

    def apply_external_stylesheet(self, widget):
        """Nicely expose the parent class's ``_apply_external_stylesheet``.

        :param widget: QWidget to apply stylesheet to.
        """
        return self._apply_external_stylesheet(self, widget)

    def _get_engine_qss_file(self):
        """
        Returns the engine's style.qss file path.
        """
        from sgtk.platform import constants

        return self._safe_path_join(
            self.disk_location, constants.BUNDLE_STYLESHEET_FILE,
        )

    def _get_engine_root_path(self):
        """
        Returns the path to the directory containing this engine.py.
        """
        # Handle the Windows situation where __file__ is going to contain backslash
        # delimiters.
        return "/".join(os.path.dirname(__file__).split(os.path.sep))

    def _create_dialog(self, title, bundle, widget, parent):
        """
        Overriden from the base Engine class - create a TankQDialog with the specified widget
        embedded.

        :param title: The title of the window
        :param bundle: The app, engine or framework object that is associated with this window
        :param widget: A QWidget instance to be embedded in the newly created dialog.
        :param parent: The parent QWidget for the dialog
        """

        from sgtk.platform.qt import QtCore

        # call the base implementation to create the dialog:
        dialog = sgtk.platform.Engine._create_dialog(
            self, title, bundle, widget, parent
        )
<<<<<<< HEAD
=======

        h_ver = hou.applicationVersion()
>>>>>>> 5dc0c773

        if dialog.parent():
            # parenting crushes the dialog's style. This seems to work to reset
            # the style to the dark look and feel in preparation for the
            # re-application below. See the comment about initializing the dark
            # look and feel above.
            #
            # We can only do this in Houdini 15.x or older. With the switch to
            # Qt5/PySide2 in H16, enough has changed in Houdini's styling that
            # we break its styling in a few places if we zero out the main window's
            # stylesheet. We're now compensating for the problems that arise in
            # the engine's style.qss.
            if h_ver < (16, 0, 0):
                dialog.parent().setStyleSheet("")

            # This will ensure our dialogs don't fall behind Houdini's main
            # window when they lose focus.
<<<<<<< HEAD
            if sys.platform.startswith("darwin"):
=======
            #
            # NOTE: Setting the window flags in H18 on OSX causes a crash. Once
            # that bug is resolved we can re-enable this. The result is that
            # on H18 without the window flags set per the below, our dialogs
            # will fall behind Houdini if they lose focus. This is only an issue
            # for versions of H18 older than 18.0.348.
            if sgtk.util.is_macos() and (h_ver[0] == 18 and h_ver >= (18, 0, 348)):
>>>>>>> 5dc0c773
                dialog.setWindowFlags(dialog.windowFlags() | QtCore.Qt.Tool)
        else:
            # no parent found, so style should be ok. this is probably,
            # hopefully, a rare case, but since our logic for identifying the
            # top-level widget to parent to makes some potentially flawed
            # assumptions, we should account for this case. set window flag to
            # be on top so that it doesn't duck under the houdini window when
            # shown (typicaly for windows)
            dialog.setWindowFlags(dialog.windowFlags() | QtCore.Qt.WindowStaysOnTopHint)

        # A bit of a hack here, which goes along with the disabling of panel support
        # for H16 on OS X. Because of that, we are also having to treat the panel
        # differently here for styling purposes. Houdini's styling affects it less,
        # because a significant portion of the shotgun panel is explicitly styled.
        # As such, we need to just accept what it provides and not worry about
        # any engine-level styling.
        #
        # TODO: Remove this when we re-enable panel support in H16 on OS X.
        #
        # We also have custom styling in the publish2 app, and then on top of that
        # we fix some houdini-specific styling issues with it in the engine's
        # style.qss. So we'll treat this similarly to the way we treat the panel
        # and combine the two into a single, unified stylesheet for the dialog
        # and widget.
        engine_root_path = self._get_engine_root_path()
        h_major_ver = hou.applicationVersion()[0]

        if bundle.name in ["tk-multi-shotgunpanel", "tk-multi-publish2"]:
            if bundle.name == "tk-multi-shotgunpanel":
                self._apply_external_styleshet(bundle, dialog)

            # Styling in H16+ is very different than in earlier versions of
            # Houdini. The result is that we have to be more careful about
            # behavior concerning stylesheets, because we might bleed into
            # Houdini itself if we change qss on parent objects or make use
            # of QStyles on the QApplication.
            #
            # Below, we're combining the engine-level qss with whatever is
            # already assigned to the widget. This means that the engine
            # styling is helping patch holes in any app- or framework-level
            # qss that might have already been applied.
            if h_major_ver >= 16:
                # We don't apply the engine's style.qss to the dialog for the panel,
                # but we do for the publisher. This will make sure that the tank
                # dialog's header and info slide-out widget is properly styled. The
                # panel app doesn't show that stuff, so we don't need to worry about
                # it.
                if bundle.name == "tk-multi-publish2":
                    self._apply_external_styleshet(self, dialog)

                qss_file = self._get_engine_qss_file()
                with open(qss_file, "rt") as f:
                    qss_data = f.read()
                    qss_data = self._resolve_sg_stylesheet_tokens(qss_data)
                    qss_data = qss_data.replace(
                        "{{ENGINE_ROOT_PATH}}", engine_root_path
                    )
                    widget.setStyleSheet(widget.styleSheet() + qss_data)
                    widget.update()
        else:
            # manually re-apply any bundled stylesheet to the dialog if we are older
            # than H16. In 16 we inherited styling problems and need to rely on the
            # engine level qss only.
            #
            # If we're in 16+, we also need to apply the engine-level qss.
            if h_major_ver >= 16:
                self._apply_external_styleshet(self, dialog)
                qss = dialog.styleSheet()
                qss = qss.replace("{{ENGINE_ROOT_PATH}}", engine_root_path)
                dialog.setStyleSheet(qss)
                dialog.update()

            if hou.applicationVersion()[0] < 16:
                self._apply_external_styleshet(bundle, dialog)

        # raise and activate the dialog:
        dialog.raise_()
        dialog.activateWindow()

        # special case to get windows to raise the dialog
        if sgtk.util.is_windows():
            # Anything beyond 16.5.481 bundles a PySide2 version that gives us
            # a usable hwnd directly. We also check to make sure this is Qt5,
            # since SideFX still offers Qt4/PySide builds of modern Houdinis.
            is_qt5 = QtCore.__version__.startswith("5.")
            if is_qt5 and hou.applicationVersion() >= (16, 5, 481):
                hwnd = dialog.winId()
            else:
                ctypes.pythonapi.PyCObject_AsVoidPtr.restype = ctypes.c_void_p
                ctypes.pythonapi.PyCObject_AsVoidPtr.argtypes = [ctypes.py_object]
                hwnd = ctypes.pythonapi.PyCObject_AsVoidPtr(dialog.winId())
            ctypes.windll.user32.SetActiveWindow(hwnd)

        return dialog

    def show_modal(self, title, bundle, widget_class, *args, **kwargs):
        """
        Launches a modal dialog. Overridden from base class.
        """
        from sgtk.platform.qt import QtCore, QtGui

        # In houdini, the script editor runs in a custom thread. Any commands executed here
        # which are calling UI functionality may cause problems with QT. Check that we are
        # running in the main thread
        if QtCore.QThread.currentThread() != QtGui.QApplication.instance().thread():
            self.execute_in_main_thread(
                self.logger.error,
                "Error creating dialog: You can only launch UIs "
                "in the main thread. Try using the execute_in_main_thread() method.",
            )
            return

        dialog, widget = self._create_dialog_with_widget(
            title, bundle, widget_class, *args, **kwargs
        )

        # I don't have an answer to why this does what it does. We have
        # a situation in H16 where some aspects of our widgets can't be
        # styled...the changes just don't have any impact. However, if
        # we re-apply the parent's stylesheet, unchanged, after we show
        # our dialog, those styling changes we've applied either as part
        # of the app's style.qss, or tk-houdini's, everything sticks the
        # way it should.
        if hou.applicationVersion() >= (16, 0, 0):
            dialog.parent().setStyleSheet(dialog.parent().styleSheet())

        # finally launch it, modal state
        status = dialog.exec_()

        # lastly, return the instantiated widget
        return (status, widget)

    def show_dialog(self, title, bundle, widget_class, *args, **kwargs):
        """
        Shows a modeless dialog. Overridden from base class.
        """
        from sgtk.platform.qt import QtCore, QtGui

        # In houdini, the script editor runs in a custom thread. Any commands executed here
        # which are calling UI functionality may cause problems with QT. Check that we are
        # running in the main thread
        if QtCore.QThread.currentThread() != QtGui.QApplication.instance().thread():
            self.execute_in_main_thread(
                self.logger.error,
                "Error creating dialog: You can only launch UIs "
                "in the main thread. Try using the execute_in_main_thread() method.",
            )
            return

        # create the dialog:
        dialog, widget = self._create_dialog_with_widget(
            title, bundle, widget_class, *args, **kwargs
        )

        # show the dialog:
        dialog.show()

        # I don't have an answer to why this does what it does. We have
        # a situation in H16 where some aspects of our widgets can't be
        # styled...the changes just don't have any impact. However, if
        # we re-apply the parent's stylesheet, unchanged, after we show
        # our dialog, those styling changes we've applied either as part
        # of the app's style.qss, or tk-houdini's, everything sticks the
        # way it should.
        if hou.applicationVersion() >= (16, 0, 0):
            dialog.parent().setStyleSheet(dialog.parent().styleSheet())

        # lastly, return the instantiated widget
        return widget

    def save_as(self):
        """
        Open a file dialog to choose a file path to save the current session to
        """
        from sgtk.platform.qt import QtGui

        # houdini doesn't appear to have a "save as" dialog accessible via
        # python. so open our own Qt file dialog.
        file_dialog = QtGui.QFileDialog(
            parent=self._get_dialog_parent(),
            caption="Save As",
            directory=hou.hipFile.path(),
            filter="Houdini Files (*.hip, *.hipnc)",
        )
        file_dialog.setLabelText(QtGui.QFileDialog.Accept, "Save")
        file_dialog.setLabelText(QtGui.QFileDialog.Reject, "Cancel")
        file_dialog.setOption(QtGui.QFileDialog.DontResolveSymlinks)
        file_dialog.setOption(QtGui.QFileDialog.DontUseNativeDialog)
        if file_dialog.exec_():
            path = file_dialog.selectedFiles()[0]
            hou.hipFile.save(file_name=path)

    def _get_dialog_parent(self):
        """
        Get the QWidget parent for all dialogs created through show_dialog &
        show_modal.
        """
        from sgtk.platform.qt import QtGui

        parent = None

        # newer versions have access to main window
        if hasattr(hou, "qt") and hasattr(hou.ui, "mainWindow"):
            parent = hou.qt.mainWindow()
        elif hasattr(hou, "ui") and hasattr(hou.ui, "mainQtWindow"):
            parent = hou.ui.mainQtWindow()

        # older versions do not...
        else:
            # attempt to find the houdini main window for parenting. The default
            # implementation in tk-core uses the activeWindow which can be None
            # and can also be an already open toolkit dialog.
            app = QtGui.QApplication.instance()
            for widget in app.topLevelWidgets():

                # try to get a hold of the main window. it seems to be the only
                # one with windowIconText set. There should be a better way to
                # do this.
                if (
                    widget.isWindow()
                    and not isinstance(widget, QtGui.QDialog)
                    and widget.windowIconText()
                ):
                    parent = widget

        self.logger.debug("Found top level widget %s for dialog parenting", parent)
        return parent

<<<<<<< HEAD
=======
    def update_variables(self):
        """
        Update houdini variables in the current session.

        Also sets sgtk specific variables for potential use by artists.
        """
        context = self.context
        if not context:
            return
        try:
            work_area_template = self.get_template("template_work_area")
            if not work_area_template:
                return
            template_fields = context.as_template_fields(
                work_area_template, validate=False
            )
            work_area_path = work_area_template.apply_fields(template_fields)
        except sgtk.TankError:
            work_area_path = os.path.expanduser("~")
        hou.hscript("set -g JOB = {}".format(work_area_path))
        entity = context.entity or {}
        hou.hscript("set -g ENTITY = {}".format(entity.get("name", "''")))
        hou.hscript("set -g ENTITY_TYPE = {}".format(entity.get("type", "''")))
        step = context.step or {}
        hou.hscript("set -g STEP = {}".format(step.get("name", "''")))
        task = context.task or {}
        hou.hscript("set -g TASK = {}".format(task.get("name", "''")))
        project = context.project or {}
        hou.hscript("set -g PROJECT = {}".format(project.get("name", "''")))

>>>>>>> 5dc0c773
    def node_handler(self, node):
        """
        Get the node handler hook for the given node.

        :param node: A :class:`hou.Node` instance.

        :returns: A :class:`NodeHandlerBase` instance.
        """
        if not node:
            return
        node_type = node.type()
        node_type_name = node_type.name()
        node_category = node_type.category().name()
        category_handler = self.__node_handlers.setdefault(node_category, {})
        hook_instance = category_handler.get(node_type_name, False)

        if hook_instance is False:
            node_handlers = self.get_setting("node_handlers")
            hook_instance = None
            for handler in node_handlers:
                setup_hook = (
                    handler["node_category"] == node_category
                    and handler["node_type"] == node_type_name
                )
                if setup_hook:
                    tk_houdini = self.import_module("tk_houdini")
                    base_class = tk_houdini.base_hooks.NodeHandlerBase
                    hook_instance = self.create_hook_instance(
                        handler["hook"], base_class=base_class,
                    )
                    break
            category_handler[node_type_name] = hook_instance

        return hook_instance

    def all_sgtk_nodes(self):
        """
        Iterate over all the nodes in the scene that contains sgtk parameters.

        :rtype: Generator[:class:`hou.Node`]
        """
        node_type_categories = hou.nodeTypeCategories()
        node_handler_settings = self.get_setting("node_handlers")

        def key_func(item):
            return item["node_category"]

        grouped = itertools.groupby(
            sorted(node_handler_settings, key=key_func), key=key_func
        )

        for category_name, node_handlers in grouped:
            category = node_type_categories[category_name]
            for node_handler in node_handlers:
                node_type_name = node_handler["node_type"]
                node_type = hou.nodeType(category, node_type_name)
                if node_type is None:
                    self.logger.warn(
                        "No node type %r comes under category %r",
                        node_type_name,
                        category,
                    )
                else:
                    for node in node_type.instances():
                        parm = node.parm("sgtk_identifier")
                        if parm:
                            self.logger.debug("sgtk node: %s", node.path())
                            yield node

    def remove_sgtk_parms(self, node):
        """
        Remove all sgtk parms on the given node.

        :param node: A :class:`hou.Node` instance.
        """
        handler = self.node_handler(node)
        handler.remove_sgtk_parms(node)

    def remove_all_sgtk_parms(self):
        """
        Remove all sgtk parms in the scene.
        """
        for node in self.all_sgtk_nodes():
            self.remove_sgtk_parms(node)

    def restore_sgtk_parms(self, node):
        """
        Restore all sgtk parms on the given node.

        :param node: A :class:`hou.Node` instance.
        """
        handler = self.node_handler(node)
        handler.restore_sgtk_parms(node)

    def restore_all_sgtk_parms(self):
        """
        Restore all sgtk parms in the scene.
        """
        for node in self.all_sgtk_nodes():
            self.restore_sgtk_parms(node)


def _refresh_callback(event):
    """
    Callback to refresh all variables and node handler classes.

    This can happen on load, save and clear.

    :param event: A :class:`hou.hipFileEventType` event.
    """
    valid_event_types = (
        hou.hipFileEventType.AfterSave,
        hou.hipFileEventType.AfterLoad,
        hou.hipFileEventType.AfterClear,
    )
    if event not in valid_event_types:
        return

    engine = sgtk.platform.current_engine()
    if engine:
        # reset node handlers as they may change between contexts
        engine.reset_node_handlers()
        engine.update_variables()
        for node in engine.all_sgtk_nodes():
            handler = engine.node_handler(node)
            if node.parm("sgtk_folder"):
                handler._refresh_file_path(node)<|MERGE_RESOLUTION|>--- conflicted
+++ resolved
@@ -18,10 +18,7 @@
 import ctypes
 import itertools
 import os
-<<<<<<< HEAD
-=======
 import re
->>>>>>> 5dc0c773
 import shutil
 import sys
 import time
@@ -70,11 +67,7 @@
         Main initialization entry point.
         """
 
-<<<<<<< HEAD
-        self.logger.debug("%s: Initializing...", self)
-=======
         self._houdini_version = hou.applicationVersion()
->>>>>>> 5dc0c773
 
         self.logger.debug("%s: Initializing...", self)
 
@@ -139,12 +132,6 @@
         if not self.has_ui:
             # no UI. everything after this requires the UI!
             return
-<<<<<<< HEAD
-
-        tk_houdini = self.import_module("tk_houdini")
-        bootstrap = tk_houdini.bootstrap
-=======
->>>>>>> 5dc0c773
 
         if bootstrap.g_temp_env in os.environ:
 
@@ -234,11 +221,7 @@
                 # March 2019: The fix above is no longer working in houdini 17.0.506.
                 # Instead, wait for the UI to be created before attempting to create
                 # shelves.
-<<<<<<< HEAD
-                if sys.platform.startswith("win"):
-=======
                 if sgtk.util.is_windows():
->>>>>>> 5dc0c773
                     QtCore.QTimer.singleShot(
                         100, _poll_for_ui_available_then_setup_shelves
                     )
@@ -291,37 +274,6 @@
         self._run_app_instance_commands()
         self.update_variables()
 
-<<<<<<< HEAD
-    def update_variables(self):
-        """
-        Update houdini variables in the current session.
-
-        Also sets sgtk specific variables for potential use by artists.
-        """
-        context = self.context
-        if not context:
-            return
-        try:
-            work_area_template = self.get_template("template_work_area")
-            if not work_area_template:
-                return
-            template_fields = context.as_template_fields(
-                work_area_template, validate=False
-            )
-            work_area_path = work_area_template.apply_fields(template_fields)
-        except sgtk.TankError:
-            work_area_path = os.path.expanduser("~")
-        hou.hscript("set -g JOB = {}".format(work_area_path))
-        entity = context.entity or {}
-        hou.hscript("set -g ENTITY = {}".format(entity.get("name", "''")))
-        hou.hscript("set -g ENTITY_TYPE = {}".format(entity.get("type", "''")))
-        step = context.step or {}
-        hou.hscript("set -g STEP = {}".format(step.get("name", "''")))
-        task = context.task or {}
-        hou.hscript("set -g TASK = {}".format(task.get("name", "''")))
-        project = context.project or {}
-        hou.hscript("set -g PROJECT = {}".format(project.get("name", "''")))
-=======
         # In Houdini 18, we see substantial stability problems related to Qt in
         # builds older than 18.0.348, which is the point when SideFx moved to a
         # newer version of Qt and PySide2. We've reproduced problems on OSX and
@@ -358,7 +310,6 @@
 
             # Add the function as an event loop callback.
             hou.ui.addEventLoopCallback(run_when_idle)
->>>>>>> 5dc0c773
 
     def destroy_engine(self):
         """
@@ -615,17 +566,6 @@
 
         for app in self.apps.values():
             otl_path = self._safe_path_join(app.disk_location, "otls")
-<<<<<<< HEAD
-            if not os.path.exists(otl_path):
-                continue
-
-            for filename in os.listdir(otl_path):
-                if os.path.splitext(filename)[-1] == ".otl":
-                    path = self._safe_path_join(otl_path, filename).replace(
-                        os.path.sep, "/"
-                    )
-                    hou.hda.installFile(path, oplibrary_path, True)
-=======
             for a_path in self._get_otl_paths(otl_path):
                 install_otls_from_dir(a_path)
 
@@ -683,7 +623,6 @@
             otl_paths.append(version_folder[1])
 
         return otl_paths
->>>>>>> 5dc0c773
 
     def _panels_supported(self):
         """
@@ -881,11 +820,8 @@
         dialog = sgtk.platform.Engine._create_dialog(
             self, title, bundle, widget, parent
         )
-<<<<<<< HEAD
-=======
 
         h_ver = hou.applicationVersion()
->>>>>>> 5dc0c773
 
         if dialog.parent():
             # parenting crushes the dialog's style. This seems to work to reset
@@ -903,9 +839,6 @@
 
             # This will ensure our dialogs don't fall behind Houdini's main
             # window when they lose focus.
-<<<<<<< HEAD
-            if sys.platform.startswith("darwin"):
-=======
             #
             # NOTE: Setting the window flags in H18 on OSX causes a crash. Once
             # that bug is resolved we can re-enable this. The result is that
@@ -913,7 +846,6 @@
             # will fall behind Houdini if they lose focus. This is only an issue
             # for versions of H18 older than 18.0.348.
             if sgtk.util.is_macos() and (h_ver[0] == 18 and h_ver >= (18, 0, 348)):
->>>>>>> 5dc0c773
                 dialog.setWindowFlags(dialog.windowFlags() | QtCore.Qt.Tool)
         else:
             # no parent found, so style should be ok. this is probably,
@@ -1142,8 +1074,6 @@
         self.logger.debug("Found top level widget %s for dialog parenting", parent)
         return parent
 
-<<<<<<< HEAD
-=======
     def update_variables(self):
         """
         Update houdini variables in the current session.
@@ -1174,7 +1104,6 @@
         project = context.project or {}
         hou.hscript("set -g PROJECT = {}".format(project.get("name", "''")))
 
->>>>>>> 5dc0c773
     def node_handler(self, node):
         """
         Get the node handler hook for the given node.
