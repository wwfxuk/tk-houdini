# Copyright (c) 2017 Shotgun Software Inc.
#
# CONFIDENTIAL AND PROPRIETARY
#
# This work is provided "AS IS" and subject to the Shotgun Pipeline Toolkit
# Source Code License included in this distribution package. See LICENSE.
# By accessing, using, copying or modifying this work you indicate your
# agreement to the Shotgun Pipeline Toolkit Source Code License. All rights
# not expressly granted therein are reserved by Shotgun Software Inc.

import os
import hou
import sgtk

HookBaseClass = sgtk.get_hook_baseclass()


class HoudiniStartVersionControlPlugin(HookBaseClass):
    """
    Simple plugin to insert a version number into the houdini file path if one
    does not exist.
    """

    @property
    def icon(self):
        """
        Path to an png icon on disk
        """

        # look for icon one level up from this hook's folder in "icons" folder
        return os.path.join(self.disk_location, "icons", "version_up.png")

    @property
    def name(self):
        """
        One line display name describing the plugin
        """
        return "Begin file versioning"

    @property
    def description(self):
        """
        Verbose, multi-line description of what the plugin does. This can
        contain simple html for formatting.
        """
        return """
        Adds a version number to the filename.<br><br>

        Once a version number exists in the file, the publishing will
        automatically bump the version number. For example,
        <code>filename.ext</code> will be saved to
        <code>filename.v001.ext</code>.<br><br>

        If the session has not been saved, validation will fail and a button
        will be provided in the logging output to save the file.<br><br>

        If a file already exists on disk with a version number, validation will
        fail and the logging output will include button to save the file to a
        different name.<br><br>
        """

    @property
    def item_filters(self):
        """
        List of item types that this plugin is interested in.

        Only items matching entries in this list will be presented to the
        accept() method. Strings can contain glob patters such as *, for example
        ["maya.*", "file.maya"]
        """
        return ["houdini.session"]

    @property
    def settings(self):
        """
        Dictionary defining the settings that this plugin expects to receive
        through the settings parameter in the accept, validate, publish and
        finalize methods.

        A dictionary on the following form::

            {
                "Settings Name": {
                    "type": "settings_type",
                    "default": "default_value",
                    "description": "One line description of the setting"
            }

        The type string should be one of the data types that toolkit accepts as
        part of its environment configuration.
        """
        return {}

    def accept(self, settings, item):
        """
        Method called by the publisher to determine if an item is of any
        interest to this plugin. Only items matching the filters defined via the
        item_filters property will be presented to this method.

        A publish task will be generated for each item accepted here. Returns a
        dictionary with the following booleans:

            - accepted: Indicates if the plugin is interested in this value at
                all. Required.
            - enabled: If True, the plugin will be enabled in the UI, otherwise
                it will be disabled. Optional, True by default.
            - visible: If True, the plugin will be visible in the UI, otherwise
                it will be hidden. Optional, True by default.
            - checked: If True, the plugin will be checked in the UI, otherwise
                it will be unchecked. Optional, True by default.

        :param settings: Dictionary of Settings. The keys are strings, matching
            the keys returned in the settings property. The values are `Setting`
            instances.
        :param item: Item to process

        :returns: dictionary with boolean keys accepted, required and enabled
        """

        path = _session_path()

        if path:
            version_number = self._get_version_number(path, item)
            if version_number is not None:
                self.logger.info(
                    "Houdini '%s' plugin rejected the current session...", self.name,
                )
                self.logger.info("  There is already a version number in the file...")
                self.logger.info("  Houdini file path: %s", path)
                return {"accepted": False}
        else:
            # the session has not been saved before (no path determined).
            # provide a save button. the session will need to be saved before
            # validation will succeed.
            self.logger.warn(
                "The Houdini session has not been saved.", extra=_get_save_as_action()
            )

        self.logger.info(
<<<<<<< HEAD
            "Houdini '%s' plugin accepted the current session.", self.name,
=======
            "Houdini '%s' plugin accepted the current session.",
            self.name,
>>>>>>> 5dc0c773
            extra=_get_version_docs_action(),
        )

        # accept the plugin, but don't force the user to add a version number
        # (leave it unchecked)
        return {"accepted": True, "checked": False}

    def validate(self, settings, item):
        """
        Validates the given item to check that it is ok to publish.

        Returns a boolean to indicate validity.

        :param settings: Dictionary of Settings. The keys are strings, matching
            the keys returned in the settings property. The values are `Setting`
            instances.
        :param item: Item to process

        :returns: True if item is valid, False otherwise.
        """

        publisher = self.parent
        path = _session_path()

        if not path:
            # the session still requires saving. provide a save button.
            # validation fails
            error_msg = "The Houdini session has not been saved."
            self.logger.error(error_msg, extra=_get_save_as_action())
            raise Exception(error_msg)

        # NOTE: If the plugin is attached to an item, that means no version
        # number could be found in the path. If that's the case, the work file
        # template won't be much use here as it likely has a version number
        # field defined within it. Simply use the path info hook to inject a
        # version number into the current file path

        # get the path to a versioned copy of the file.
        version_path = publisher.util.get_version_path(path, "v001")
        if os.path.exists(version_path):
            error_msg = (
                "A file already exists with a version number. Please "
                "choose another name."
            )
            self.logger.error(error_msg, extra=_get_save_as_action())
            raise Exception(error_msg)

        return True

    def publish(self, settings, item):
        """
        Executes the publish logic for the given item and settings.

        :param settings: Dictionary of Settings. The keys are strings, matching
            the keys returned in the settings property. The values are `Setting`
            instances.
        :param item: Item to process
        """

        publisher = self.parent

        # get the path in a normalized state. no trailing separator, separators
        # are appropriate for current os, no double separators, etc.
        path = sgtk.util.ShotgunPath.normalize(_session_path())

        # ensure the session is saved in its current state
        _save_session(path)

        # get the path to a versioned copy of the file.
        version_path = publisher.util.get_version_path(path, "v001")

        # save to the new version path
        _save_session(version_path)
        self.logger.info("A version number has been added to the Houdini file...")
        self.logger.info("  Houdini file path: %s", version_path)

    def finalize(self, settings, item):
        """
        Execute the finalization pass. This pass executes once
        all the publish tasks have completed, and can for example
        be used to version up files.

        :param settings: Dictionary of Settings. The keys are strings, matching
            the keys returned in the settings property. The values are `Setting`
            instances.
        :param item: Item to process
        """
        pass

    def _get_version_number(self, path, item):
        """
        Try to extract and return a version number for the supplied path.

        :param path: The path to the current session

        :return: The version number as an `int` if it can be determined, else
            None.

        NOTE: This method will use the work template provided by the
        session collector, if configured, to determine the version number. If
        not configured, the version number will be extracted using the zero
        config path_info hook.
        """

        publisher = self.parent
        version_number = None

        work_template = item.properties.get("work_template")
        if work_template:
            if work_template.validate(path):
                self.logger.debug("Using work template to determine version number.")
                work_fields = work_template.get_fields(path)
                if "version" in work_fields:
                    version_number = work_fields.get("version")
            else:
                self.logger.debug("Work template did not match path")
        else:
            self.logger.debug("Work template unavailable for version extraction.")

        if version_number is None:
            self.logger.debug("Using path info hook to determine version number.")
            version_number = publisher.util.get_version_number(path)

        return version_number


def _save_session(path):
    """
    Save the current session to the supplied path.
    """
    hou.hipFile.save(file_name=path)


def _session_path():
    """
    Return the path to the current session
    :return:
    """

    # Houdini always returns a file path, even for new sessions. We key off the
    # houdini standard of "untitled.hip" to indicate that the file has not been
    # saved.
    if hou.hipFile.name() == "untitled.hip":
        return None

    return hou.hipFile.path()


def _get_version_docs_action():
    """
    Simple helper for returning a log action to show version docs
    """
    return {
        "action_open_url": {
            "label": "Version Docs",
            "tooltip": "Show docs for version formats",
            "url": "https://support.shotgunsoftware.com/hc/en-us/articles/115000068574-User-Guide-WIP-#What%20happens%20when%20you%20publish",
        }
    }


def _get_save_as_action():
    """
    Simple helper for returning a log action dict for saving the session
    """

    engine = sgtk.platform.current_engine()

    # default save callback
    callback = engine.save_as

    # if workfiles2 is configured, use that for file save
    if "tk-multi-workfiles2" in engine.apps:
        app = engine.apps["tk-multi-workfiles2"]
        if hasattr(app, "show_file_save_dlg"):
            callback = app.show_file_save_dlg

    return {
        "action_button": {
            "label": "Save As...",
            "tooltip": "Save the current session",
            "callback": callback,
        }
    }<|MERGE_RESOLUTION|>--- conflicted
+++ resolved
@@ -137,12 +137,8 @@
             )
 
         self.logger.info(
-<<<<<<< HEAD
-            "Houdini '%s' plugin accepted the current session.", self.name,
-=======
             "Houdini '%s' plugin accepted the current session.",
             self.name,
->>>>>>> 5dc0c773
             extra=_get_version_docs_action(),
         )
 
